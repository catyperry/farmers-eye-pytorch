# farmers-eye-pytorch

This project aims to do a full modern rewrite of [this repository](https://github.com/Momut1/LUCASvision/tree/main) with pytorch.

## Installation

We use UV https://docs.astral.sh/uv/getting-started/installation/ instead of venv/conda/pip.

Install all dependencies and virtual python environment with:

```bash
uv sync
```

Then, in Visual Studio Code, open the command palette (Ctrl+Shift+P) and select "Python: Select Interpreter". Choose the interpreter that corresponds to the virtual environment created by UV.

We use python.analysis.typeCheckingMode "standard".

## Preprocessing

The full and clean data can be found here: https://jeodpp.jrc.ec.europa.eu/ftp/jrc-opendata/DRLL/LUCASvision/
Images are already sorted via the crop calendar and are ready to use. Additionally, several .csv files are supplied that provide meta data to the images as well as the split into training and test (balanced and imbalanced) data set with. The preprocessing supplies two programs that read in the information from the .csv files and the images are copied into a separate inputs/training and inputs/test_balanced (balanced testing set with 85 images per category) folder.

## Model creation

<<<<<<< HEAD
train.py: Uses MobileNet v2 via pytorch to train a CNN. Testing on test data can be switched on if wanted.
=======
The models are registered in the `model.py` file. In the `train.py` file, the model can be selected via the `--model` argument. There are default hyperparamters in the `model.py` file, but they can be overwritten via the command line arguments.
>>>>>>> 03169ae5

## TODOS

- [x] use cases on top of file
- [x] test85 -> balanced
- [x] retrain -> train
- [x] reduce structure
<<<<<<< HEAD
- [ ] save models under dynamic names

### Script migration
=======
- [x] unify training script
- [ ] use tensorboard for all outputs: training loss, testing loss, training accuracy, testing accuracy
- [ ] save hyperparamters with model?
- [-] add other models
  - [x] vit_b_16
  - [ ] foundation model
  - [ ] resonant model
  - [ ] convolutional autoencoder
  - [ ] efficientnet
- [ ] make colab integration easier
- [ ] overwrite main branch
- [ ] Add early stopping based on validation loss
- [ ] Support for different optimizers via arguments
- [ ] add augmented data
- [ ] update notebook
>>>>>>> 03169ae5
<|MERGE_RESOLUTION|>--- conflicted
+++ resolved
@@ -23,11 +23,7 @@
 
 ## Model creation
 
-<<<<<<< HEAD
-train.py: Uses MobileNet v2 via pytorch to train a CNN. Testing on test data can be switched on if wanted.
-=======
 The models are registered in the `model.py` file. In the `train.py` file, the model can be selected via the `--model` argument. There are default hyperparamters in the `model.py` file, but they can be overwritten via the command line arguments.
->>>>>>> 03169ae5
 
 ## TODOS
 
@@ -35,11 +31,6 @@
 - [x] test85 -> balanced
 - [x] retrain -> train
 - [x] reduce structure
-<<<<<<< HEAD
-- [ ] save models under dynamic names
-
-### Script migration
-=======
 - [x] unify training script
 - [ ] use tensorboard for all outputs: training loss, testing loss, training accuracy, testing accuracy
 - [ ] save hyperparamters with model?
@@ -54,5 +45,4 @@
 - [ ] Add early stopping based on validation loss
 - [ ] Support for different optimizers via arguments
 - [ ] add augmented data
-- [ ] update notebook
->>>>>>> 03169ae5
+- [ ] update notebook